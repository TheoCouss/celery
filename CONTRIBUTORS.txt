--- conflicted
+++ resolved
@@ -189,10 +189,6 @@
 Alexander Lebedev, 2015/04/25
 Frantisek Holop, 2015/05/21
 Feanil Patel, 2015/05/21
-<<<<<<< HEAD
 Jocelyn Delalande, 2015/06/03
 Juan Rossi, 2015/08/10
-=======
-Juan Rossi, 2015/08/10
-Piotr Maślanka, 2015/08/24
->>>>>>> 5d981643
+Piotr Maślanka, 2015/08/24
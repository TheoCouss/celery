--- conflicted
+++ resolved
@@ -301,16 +301,17 @@
 def maybe_make_aware(dt, tz=None):
     if is_naive(dt):
         dt = to_utc(dt)
-    return localize(dt,
-<<<<<<< HEAD
-        timezone.utc if tz is None else timezone.tz_or_local(tz))
+    return localize(
+        dt, timezone.utc if tz is None else timezone.tz_or_local(tz),
+    )
 
 
 class ffwd(object):
     """Version of relativedelta that only supports addition."""
 
     def __init__(self, year=None, month=None, weeks=0, weekday=None, day=None,
-            hour=None, minute=None, second=None, microsecond=None, **kwargs):
+                 hour=None, minute=None, second=None, microsecond=None,
+                 **kwargs):
         self.year = year
         self.month = month
         self.weeks = weeks
@@ -358,7 +359,4 @@
 
 
 def adjust_timestamp(ts, offset, here=utcoffset):
-    return ts - (offset - here()) * 3600
-=======
-                    timezone.utc if tz is None else timezone.tz_or_local(tz))
->>>>>>> 24696876
+    return ts - (offset - here()) * 3600
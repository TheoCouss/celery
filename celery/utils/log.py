# -*- coding: utf-8 -*-
"""
    celery.utils.log
    ~~~~~~~~~~~~~~~~

    Logging utilities.

"""
from __future__ import absolute_import, print_function

import logging
import os
import sys
import threading
import traceback

from contextlib import contextmanager
from billiard import current_process, util as mputil
from kombu.log import get_logger as _get_logger, LOG_LEVELS

from .encoding import safe_str, str_t
from .term import colored

_process_aware = False
PY3 = sys.version_info[0] == 3

MP_LOG = os.environ.get('MP_LOG', False)


# Sets up our logging hierarchy.
#
# Every logger in the celery package inherits from the "celery"
# logger, and every task logger inherits from the "celery.task"
# logger.
base_logger = logger = _get_logger('celery')
mp_logger = _get_logger('multiprocessing')

_in_sighandler = False


def set_in_sighandler(value):
    global _in_sighandler
    _in_sighandler = value


@contextmanager
def in_sighandler():
    set_in_sighandler(True)
    yield
    set_in_sighandler(False)


def get_logger(name):
    l = _get_logger(name)
    if logging.root not in (l, l.parent) and l is not base_logger:
        l.parent = base_logger
    return l
task_logger = get_logger('celery.task')
worker_logger = get_logger('celery.worker')


def get_task_logger(name):
    logger = get_logger(name)
    if logger.parent is logging.root:
        logger.parent = task_logger
    return logger


def mlevel(level):
    if level and not isinstance(level, int):
        return LOG_LEVELS[level.upper()]
    return level


class ColorFormatter(logging.Formatter):
    #: Loglevel -> Color mapping.
    COLORS = colored().names
    colors = {'DEBUG': COLORS['blue'], 'WARNING': COLORS['yellow'],
              'ERROR': COLORS['red'], 'CRITICAL': COLORS['magenta']}

    def __init__(self, fmt=None, use_color=True):
        logging.Formatter.__init__(self, fmt)
        self.use_color = use_color

    def formatException(self, ei):
        if ei and not isinstance(ei, tuple):
            ei = sys.exc_info()
        r = logging.Formatter.formatException(self, ei)
        if isinstance(r, str) and not PY3:
            return safe_str(r)
        return r

    def format(self, record):
        levelname = record.levelname
        color = self.colors.get(levelname)

        if self.use_color and color:
            try:
<<<<<<< HEAD
                record.msg = safe_str(str_t(color(record.msg)))
            except Exception as exc:
                record.msg = '<Unrepresentable {0!r}: {1!r}>'.format(
=======
                msg = record.msg
                # safe_str will repr the color object
                # and color will break on non-string objects
                # so need to reorder calls based on type.
                # Issue #427
                if isinstance(msg, basestring):
                    record.msg = str_t(color(safe_str(msg)))
                else:
                    record.msg = safe_str(color(msg))
            except Exception, exc:
                record.msg = '<Unrepresentable %r: %r>' % (
>>>>>>> 23f4ed62
                    type(record.msg), exc)
                record.exc_info = True

        if not PY3 and 'processName' not in record.__dict__:
            # Very ugly, but have to make sure processName is supported
            # by foreign logger instances.
            # (processName is always supported by Python 2.7)
            process_name = current_process and current_process()._name or ''
            record.__dict__['processName'] = process_name
        return safe_str(logging.Formatter.format(self, record))


class LoggingProxy(object):
    """Forward file object to :class:`logging.Logger` instance.

    :param logger: The :class:`logging.Logger` instance to forward to.
    :param loglevel: Loglevel to use when writing messages.

    """
    mode = 'w'
    name = None
    closed = False
    loglevel = logging.ERROR
    _thread = threading.local()

    def __init__(self, logger, loglevel=None):
        self.logger = logger
        self.loglevel = mlevel(loglevel or self.logger.level or self.loglevel)
        self._safewrap_handlers()

    def _safewrap_handlers(self):
        """Make the logger handlers dump internal errors to
        `sys.__stderr__` instead of `sys.stderr` to circumvent
        infinite loops."""

        def wrap_handler(handler):                  # pragma: no cover

            class WithSafeHandleError(logging.Handler):

                def handleError(self, record):
                    exc_info = sys.exc_info()
                    try:
                        try:
                            traceback.print_exception(exc_info[0],
                                                      exc_info[1],
                                                      exc_info[2],
                                                      None, sys.__stderr__)
                        except IOError:
                            pass    # see python issue 5971
                    finally:
                        del(exc_info)

            handler.handleError = WithSafeHandleError().handleError
        return [wrap_handler(h) for h in self.logger.handlers]

    def write(self, data):
        """Write message to logging object."""
        if _in_sighandler:
            print(safe_str(data), file=sys.__stderr__)
        if getattr(self._thread, 'recurse_protection', False):
            # Logger is logging back to this file, so stop recursing.
            return
        data = data.strip()
        if data and not self.closed:
            self._thread.recurse_protection = True
            try:
                self.logger.log(self.loglevel, safe_str(data))
            finally:
                self._thread.recurse_protection = False

    def writelines(self, sequence):
        """`writelines(sequence_of_strings) -> None`.

        Write the strings to the file.

        The sequence can be any iterable object producing strings.
        This is equivalent to calling :meth:`write` for each string.

        """
        for part in sequence:
            self.write(part)

    def flush(self):
        """This object is not buffered so any :meth:`flush` requests
        are ignored."""
        pass

    def close(self):
        """When the object is closed, no write requests are forwarded to
        the logging object anymore."""
        self.closed = True

    def isatty(self):
        """Always returns :const:`False`. Just here for file support."""
        return False


def ensure_process_aware_logger():
    """Make sure process name is recorded when loggers are used."""
    global _process_aware
    if not _process_aware:
        logging._acquireLock()
        try:
            _process_aware = True
            Logger = logging.getLoggerClass()
            if getattr(Logger, '_process_aware', False):  # pragma: no cover
                return

            class ProcessAwareLogger(Logger):
                _process_aware = True

                def makeRecord(self, *args, **kwds):
                    record = Logger.makeRecord(self, *args, **kwds)
                    record.processName = current_process()._name
                    return record
            logging.setLoggerClass(ProcessAwareLogger)
        finally:
            logging._releaseLock()


def get_multiprocessing_logger():
    return mputil.get_logger() if mputil else None


def reset_multiprocessing_logger():
    if mputil and hasattr(mputil, '_logger'):
        mputil._logger = None


def _patch_logger_class():
    """Make sure loggers don't log while in a signal handler."""

    logging._acquireLock()
    try:
        OldLoggerClass = logging.getLoggerClass()
        if not getattr(OldLoggerClass, '_signal_safe', False):

            class SigSafeLogger(OldLoggerClass):
                _signal_safe = True

                def log(self, *args, **kwargs):
                    if _in_sighandler:
                        return
                    return OldLoggerClass.log(self, *args, **kwargs)
            logging.setLoggerClass(SigSafeLogger)
    finally:
        logging._releaseLock()
_patch_logger_class()<|MERGE_RESOLUTION|>--- conflicted
+++ resolved
@@ -17,6 +17,8 @@
 from contextlib import contextmanager
 from billiard import current_process, util as mputil
 from kombu.log import get_logger as _get_logger, LOG_LEVELS
+
+from celery.five import string_t
 
 from .encoding import safe_str, str_t
 from .term import colored
@@ -95,25 +97,19 @@
         color = self.colors.get(levelname)
 
         if self.use_color and color:
+            msg = record.msg
             try:
-<<<<<<< HEAD
-                record.msg = safe_str(str_t(color(record.msg)))
-            except Exception as exc:
-                record.msg = '<Unrepresentable {0!r}: {1!r}>'.format(
-=======
-                msg = record.msg
                 # safe_str will repr the color object
                 # and color will break on non-string objects
                 # so need to reorder calls based on type.
                 # Issue #427
-                if isinstance(msg, basestring):
+                if isinstance(msg, string_t):
                     record.msg = str_t(color(safe_str(msg)))
                 else:
                     record.msg = safe_str(color(msg))
-            except Exception, exc:
-                record.msg = '<Unrepresentable %r: %r>' % (
->>>>>>> 23f4ed62
-                    type(record.msg), exc)
+            except Exception as exc:
+                record.msg = '<Unrepresentable {0!r}: {1!r}>'.format(
+                    type(msg), exc)
                 record.exc_info = True
 
         if not PY3 and 'processName' not in record.__dict__:

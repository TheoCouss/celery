# -*- coding: utf-8 -*-
"""
    celery.utils.debug
    ~~~~~~~~~~~~~~~~~~

    Utilities for debugging memory usage.

"""
from __future__ import absolute_import

import os

<<<<<<< HEAD
from celery.five import format_d, range
=======
from contextlib import contextmanager

from celery.platforms import signals

from .compat import format_d
>>>>>>> 69e8e614

try:
    from psutil import Process
except ImportError:
    Process = None  # noqa

_process = None
_mem_sample = []


def _on_blocking(signum, frame):
    import inspect
    raise RuntimeError(
        'Blocking detection timed-out at: %s' % (
            inspect.getframeinfo(frame), ))


@contextmanager
def blockdetection(timeout):
    if not timeout:
        yield
    else:
        old_handler = signals['ALRM']
        old_handler = None if old_handler == _on_blocking else old_handler

        signals['ALRM'] = _on_blocking

        try:
            yield signals.arm_alarm(timeout)
        finally:
            if old_handler:
                signals['ALRM'] = old_handler
            signals.reset_alarm()


def sample_mem():
    """Sample RSS memory usage.

    Statistics can then be output by calling :func:`memdump`.

    """
    _mem_sample.append(mem_rss())


def memdump(samples=10):
    """Dump memory statistics.

    Will print a sample of all RSS memory samples added by
    calling :func:`sample_mem`, and in addition print
    used RSS memory after :func:`gc.collect`.

    """
    if ps() is None:
        print('- rss: (psutil not installed).')
        return
    if any(_mem_sample):
        print('- rss (sample):')
        for mem in sample(_mem_sample, samples):
            print('-    > {0},'.format(mem))
        _mem_sample[:] = []
    import gc
    gc.collect()
    print('- rss (end): {0}.'.format(mem_rss()))


def sample(x, n, k=0):
    """Given a list `x` a sample of length ``n`` of that list is returned.

    E.g. if `n` is 10, and `x` has 100 items, a list of every 10th
    item is returned.

    ``k`` can be used as offset.

    """
    j = len(x) // n
    for _ in range(n):
        yield x[k]
        k += j


def mem_rss():
    """Returns RSS memory usage as a humanized string."""
    p = ps()
    if p is not None:
        return '{0}MB'.format(format_d(p.get_memory_info().rss // 1024))


def ps():
    """Returns the global :class:`psutil.Process` instance,
    or :const:`None` if :mod:`psutil` is not installed."""
    global _process
    if _process is None and Process is not None:
        _process = Process(os.getpid())
    return _process<|MERGE_RESOLUTION|>--- conflicted
+++ resolved
@@ -10,15 +10,10 @@
 
 import os
 
-<<<<<<< HEAD
-from celery.five import format_d, range
-=======
 from contextlib import contextmanager
 
+from celery.five import format_d, range
 from celery.platforms import signals
-
-from .compat import format_d
->>>>>>> 69e8e614
 
 try:
     from psutil import Process

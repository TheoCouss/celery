--- conflicted
+++ resolved
@@ -53,13 +53,8 @@
         self.tref.cancelled = True
 
     def __repr__(self):
-<<<<<<< HEAD
         return '<TimerEntry: {0}(*{1!r}, **{2!r})'.format(
-                self.fun.__name__, self.args, self.kwargs)
-=======
-        return '<TimerEntry: %s(*%r, **%r)' % (
             self.fun.__name__, self.args, self.kwargs)
->>>>>>> 24696876
 
     if sys.version_info[0] == 3:  # pragma: no cover
 

--- conflicted
+++ resolved
@@ -32,10 +32,6 @@
         if '.' not in q:
             q = '.'.join((obj.__module__, q))
         return q
-<<<<<<< HEAD
-
-=======
->>>>>>> d6d5f64b
 else:
     def qualname(obj):  # noqa
         if not hasattr(obj, '__name__') and hasattr(obj, '__class__'):

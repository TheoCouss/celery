--- conflicted
+++ resolved
@@ -56,13 +56,7 @@
         super(RedisBackend, self).__init__(**kwargs)
         conf = self.app.conf
         if self.redis is None:
-<<<<<<< HEAD
             raise ImproperlyConfigured(REDIS_MISSING)
-=======
-            raise ImproperlyConfigured(
-                'You need to install the redis library in order to use '
-                'the Redis result store backend.')
->>>>>>> 24696876
 
         # For compatibility with the old REDIS_* configuration keys.
         def _get(key):

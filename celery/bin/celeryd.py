--- conflicted
+++ resolved
@@ -167,18 +167,13 @@
 def run_worker(concurrency=DAEMON_CONCURRENCY, detach=False,
         loglevel=DAEMON_LOG_LEVEL, logfile=DAEMON_LOG_FILE, discard=False,
         pidfile=DAEMON_PID_FILE, umask=0, uid=None, gid=None,
-<<<<<<< HEAD
         working_directory=None, chroot=None, statistics=None, **kwargs):
-    """Start a celery worker server."""
+    """Starts the celery worker server."""
 
     print(". Launching celery, please hold on to something...")
 
     if statistics:
         settings.CELERY_STATISTICS = statistics
-=======
-        working_directory=None, chroot=None, **kwargs):
-    """Starts the celery worker server."""
->>>>>>> dcefebf5
 
     if not concurrency:
         concurrency = multiprocessing.cpu_count()
@@ -198,13 +193,6 @@
 
     if discard:
         discarded_count = discard_all()
-<<<<<<< HEAD
-        what = discard_count > 1 and "messages" or "message"
-        print("* Discard: Erased %d %s from the queue." % (
-                discarded_count, what))
-    
-    startup_info = STARTUP_INFO_FMT % {
-=======
         what = discarded_count > 1 and "messages" or "message"
         print("discard: Erased %d %s from the queue.\n" % (
                 discarded_count, what))
@@ -212,7 +200,6 @@
     # Dump configuration to screen so we have some basic information
     # when users sends e-mails.
     print(STARTUP_INFO_FMT % {
->>>>>>> dcefebf5
             "vhost": settings.AMQP_VHOST,
             "host": settings.AMQP_SERVER,
             "port": settings.AMQP_PORT,
@@ -224,26 +211,11 @@
             "concurrency": concurrency,
             "loglevel": loglevel,
             "pidfile": pidfile,
-<<<<<<< HEAD
     }
-    print(startup_info)
     print("* Reporting of statistics is %s..." % (
         settings.CELERY_STATISTICS and "ON" or "OFF"))
 
-    print("* Declaring consumers...")
-    conn = DjangoAMQPConnection()
-    TaskConsumer(connection=conn).close()
-    if settings.CELERY_STATISTICS:
-        StatsConsumer(connection=conn).close()
-
-
-    context = None
-    if daemon:
-=======
-    })
-
     if detach:
->>>>>>> dcefebf5
         # Since without stderr any errors will be silently suppressed,
         # we need to know that we have access to the logfile
         if logfile:
@@ -279,52 +251,6 @@
         raise
 
 
-<<<<<<< HEAD
-OPTION_LIST = (
-    optparse.make_option('-c', '--concurrency', default=DAEMON_CONCURRENCY,
-            action="store", dest="concurrency", type="int",
-            help="Number of child processes processing the queue."),
-    optparse.make_option('--discard', default=False,
-            action="store_true", dest="discard",
-            help="Discard all waiting tasks before the daemon is started. "
-                 "WARNING: This is unrecoverable, and the tasks will be "
-                 "deleted from the messaging server."),
-    optparse.make_option('-f', '--logfile', default=DAEMON_LOG_FILE,
-            action="store", dest="logfile",
-            help="Path to log file."),
-    optparse.make_option('-l', '--loglevel', default=DAEMON_LOG_LEVEL,
-            action="store", dest="loglevel",
-            help="Choose between DEBUG/INFO/WARNING/ERROR/CRITICAL/FATAL."),
-    optparse.make_option('-p', '--pidfile', default=DAEMON_PID_FILE,
-            action="store", dest="pidfile",
-            help="Path to pidfile."),
-    optparse.make_option('-s', '--statistics', default=USE_STATISTICS,
-            action="store_true", dest="statistics",
-            help="Turn on reporting of statistics (remember to flush the "
-                 "statistics message queue from time to time)."),
-    optparse.make_option('-d', '--detach', '--daemon', default=False,
-            action="store_true", dest="daemon",
-            help="Run in the background as a daemon."),
-    optparse.make_option('-u', '--uid', default=None,
-            action="store", dest="uid",
-            help="User-id to run celeryd as when in daemon mode."),
-    optparse.make_option('-g', '--gid', default=None,
-            action="store", dest="gid",
-            help="Group-id to run celeryd as when in daemon mode."),
-    optparse.make_option('--umask', default=0,
-            action="store", type="int", dest="umask",
-            help="umask of the process when in daemon mode."),
-    optparse.make_option('--workdir', default=None,
-            action="store", dest="working_directory",
-            help="Directory to change to when in daemon mode."),
-    optparse.make_option('--chroot', default=None,
-            action="store", dest="chroot",
-            help="Change root directory to this path when in daemon mode."),
-    )
-
-
-=======
->>>>>>> dcefebf5
 def parse_options(arguments):
     """Parse the available options to ``celeryd``."""
     parser = optparse.OptionParser(option_list=OPTION_LIST)

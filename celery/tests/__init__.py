--- conflicted
+++ resolved
@@ -10,8 +10,6 @@
 try:
     WindowsError = WindowsError  # noqa
 except NameError:
-<<<<<<< HEAD
-=======
 
     class WindowsError(Exception):
         pass
@@ -27,30 +25,11 @@
 os.environ['KOMBU_DISABLE_LIMIT_PROTECTION'] = 'yes'
 os.environ['CELERY_BROKER_URL'] = 'memory://'
 
->>>>>>> 43f8892d
 
 def setup():
     if os.environ.get('COVER_ALL_MODULES') or '--with-coverage3' in sys.argv:
         from celery.tests.utils import catch_warnings
         with catch_warnings(record=True):
-            import_all_modules()
-        warnings.resetwarnings()
-
-
-def setup():
-    config_module = os.environ.setdefault(
-        'CELERY_TEST_CONFIG_MODULE', 'celery.tests.config',
-    )
-
-    os.environ.setdefault('CELERY_CONFIG_MODULE', config_module)
-    os.environ['CELERY_LOADER'] = 'default'
-    os.environ['EVENTLET_NOPATCH'] = 'yes'
-    os.environ['GEVENT_NOPATCH'] = 'yes'
-    os.environ['KOMBU_DISABLE_LIMIT_PROTECTION'] = 'yes'
-    os.environ['CELERY_BROKER_URL'] = 'memory://'
-
-    if os.environ.get('COVER_ALL_MODULES') or '--with-coverage3' in sys.argv:
-        with warnings.catch_warnings(record=True):
             import_all_modules()
         warnings.resetwarnings()
 

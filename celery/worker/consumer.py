# -*- coding: utf-8 -*-
"""
celery.worker.consumer
~~~~~~~~~~~~~~~~~~~~~~

This module contains the component responsible for consuming messages
from the broker, processing the messages and keeping the broker connections
up and running.


* :meth:`~Consumer.start` is an infinite loop, which only iterates
  again if the connection is lost. For each iteration (at start, or if the
  connection is lost) it calls :meth:`~Consumer.reset_connection`,
  and starts the consumer by calling :meth:`~Consumer.consume_messages`.

* :meth:`~Consumer.reset_connection`, clears the internal queues,
  establishes a new connection to the broker, sets up the task
  consumer (+ QoS), and the broadcast remote control command consumer.

  Also if events are enabled it configures the event dispatcher and starts
  up the heartbeat thread.

* Finally it can consume messages. :meth:`~Consumer.consume_messages`
  is simply an infinite loop waiting for events on the AMQP channels.

  Both the task consumer and the broadcast consumer uses the same
  callback: :meth:`~Consumer.receive_message`.

* So for each message received the :meth:`~Consumer.receive_message`
  method is called, this checks the payload of the message for either
  a `task` key or a `control` key.

  If the message is a task, it verifies the validity of the message
  converts it to a :class:`celery.worker.job.Request`, and sends
  it to :meth:`~Consumer.on_task`.

  If the message is a control command the message is passed to
  :meth:`~Consumer.on_control`, which in turn dispatches
  the control command using the control dispatcher.

  It also tries to handle malformed or invalid messages properly,
  so the worker doesn't choke on them and die. Any invalid messages
  are acknowledged immediately and logged, so the message is not resent
  again, and again.

* If the task has an ETA/countdown, the task is moved to the `timer`
  so the :class:`timer2.Timer` can schedule it at its
  deadline. Tasks without an eta are moved immediately to the `ready_queue`,
  so they can be picked up by the :class:`~celery.worker.mediator.Mediator`
  to be sent to the pool.

* When a task with an ETA is received the QoS prefetch count is also
  incremented, so another message can be reserved. When the ETA is met
  the prefetch count is decremented again, though this cannot happen
  immediately because amqplib doesn't support doing broker requests
  across threads. Instead the current prefetch count is kept as a
  shared counter, so as soon as  :meth:`~Consumer.consume_messages`
  detects that the value has changed it will send out the actual
  QoS event to the broker.

* Notice that when the connection is lost all internal queues are cleared
  because we can no longer ack the messages reserved in memory.
  However, this is not dangerous as the broker will resend them
  to another worker when the channel is closed.

* **WARNING**: :meth:`~Consumer.stop` does not close the connection!
  This is because some pre-acked messages may be in processing,
  and they need to be finished before the channel is closed.
  For celeryd this means the pool must finish the tasks it has acked
  early, *then* close the connection.

"""
from __future__ import absolute_import

import logging
import socket
import threading

from time import sleep
from Queue import Empty

from kombu.utils.encoding import safe_repr
from kombu.utils.eventio import READ, WRITE, ERR

from celery.app import app_or_default
from celery.datastructures import AttributeDict
from celery.exceptions import InvalidTaskError, SystemTerminate
from celery.task.trace import build_tracer
from celery.utils import text
from celery.utils import timer2
from celery.utils.functional import noop
from celery.utils.log import get_logger
from celery.utils.timeutils import humanize_seconds

from . import state
from .bootsteps import StartStopComponent
from .control import Panel
from .heartbeat import Heart

RUN = 0x1
CLOSE = 0x2

#: Heartbeat check is called every heartbeat_seconds' / rate'.
AMQHEARTBEAT_RATE = 2.0

#: Prefetch count can't exceed short.
PREFETCH_COUNT_MAX = 0xFFFF

UNKNOWN_FORMAT = """\
Received and deleted unknown message. Wrong destination?!?

The full contents of the message body was: %s
"""
#: Error message for when an unregistered task is received.
UNKNOWN_TASK_ERROR = """\
Received unregistered task of type %s.
The message has been ignored and discarded.

Did you remember to import the module containing this task?
Or maybe you are using relative imports?
Please see http://bit.ly/gLye1c for more information.

The full contents of the message body was:
%s
"""

#: Error message for when an invalid task message is received.
INVALID_TASK_ERROR = """\
Received invalid task message: %s
The message has been ignored and discarded.

Please ensure your message conforms to the task
message protocol as described here: http://bit.ly/hYj41y

The full contents of the message body was:
%s
"""

MESSAGE_REPORT = """\
<<<<<<< HEAD
body: {0} {{content_type:{1} content_encoding:{2} delivery_info:{3}}}\
=======
body: %s {content_type:%s content_encoding:%s delivery_info:%s}\
>>>>>>> 0f43a4c3
"""


RETRY_CONNECTION = """\
consumer: Connection to broker lost. \
Trying to re-establish the connection...\
"""

CONNECTION_ERROR = """\
consumer: Cannot connect to %s: %s.
%s
"""

CONNECTION_RETRY = """\
Trying again %(when)s...\
"""

CONNECTION_FAILOVER = """\
Will retry using next failover.\
"""

task_reserved = state.task_reserved

logger = get_logger(__name__)
info, warn, error, crit = (logger.info, logger.warn,
                           logger.error, logger.critical)


def debug(msg, *args, **kwargs):
<<<<<<< HEAD
    logger.debug('consumer: {0}'.format(msg), *args, **kwargs)
=======
    logger.debug('consumer: %s' % (msg, ), *args, **kwargs)
>>>>>>> 0f43a4c3


def dump_body(m, body):
    return '{0} ({1}b)'.format(text.truncate(safe_repr(body), 1024),
                               len(m.body))


class Component(StartStopComponent):
    name = 'worker.consumer'
    last = True

    def Consumer(self, w):
        return (w.consumer_cls or
                Consumer if w.hub else BlockingConsumer)

    def create(self, w):
        prefetch_count = w.concurrency * w.prefetch_multiplier
        c = w.consumer = self.instantiate(self.Consumer(w),
                w.ready_queue,
                hostname=w.hostname,
                send_events=w.send_events,
                init_callback=w.ready_callback,
                initial_prefetch_count=prefetch_count,
                pool=w.pool,
                timer=w.timer,
                app=w.app,
                controller=w,
                hub=w.hub)
        return c


class QoS(object):
    """Thread safe increment/decrement of a channels prefetch_count.

    :param consumer: A :class:`kombu.messaging.Consumer` instance.
    :param initial_value: Initial prefetch count value.

    """
    prev = None

    def __init__(self, consumer, initial_value):
        self.consumer = consumer
        self._mutex = threading.RLock()
        self.value = initial_value or 0

    def increment_eventually(self, n=1):
        """Increment the value, but do not update the channels QoS.

        The MainThread will be responsible for calling :meth:`update`
        when necessary.

        """
        with self._mutex:
            if self.value:
                self.value = self.value + max(n, 0)
        return self.value

    def decrement_eventually(self, n=1):
        """Decrement the value, but do not update the channels QoS.

        The MainThread will be responsible for calling :meth:`update`
        when necessary.

        """
        with self._mutex:
            if self.value:
                self.value -= n
        return self.value

    def set(self, pcount):
        """Set channel prefetch_count setting."""
        if pcount != self.prev:
            new_value = pcount
            if pcount > PREFETCH_COUNT_MAX:
                warn('QoS: Disabled: prefetch_count exceeds %r',
                     PREFETCH_COUNT_MAX)
                new_value = 0
            debug('basic.qos: prefetch_count->%s', new_value)
            self.consumer.qos(prefetch_count=new_value)
            self.prev = pcount
        return pcount

    def update(self):
        """Update prefetch count with current value."""
        with self._mutex:
            return self.set(self.value)


class Consumer(object):
    """Listen for messages received from the broker and
    move them to the ready queue for task processing.

    :param ready_queue: See :attr:`ready_queue`.
    :param timer: See :attr:`timer`.

    """

    #: The queue that holds tasks ready for immediate processing.
    ready_queue = None

    #: Enable/disable events.
    send_events = False

    #: Optional callback to be called when the connection is established.
    #: Will only be called once, even if the connection is lost and
    #: re-established.
    init_callback = None

    #: The current hostname.  Defaults to the system hostname.
    hostname = None

    #: Initial QoS prefetch count for the task channel.
    initial_prefetch_count = 0

    #: A :class:`celery.events.EventDispatcher` for sending events.
    event_dispatcher = None

    #: The thread that sends event heartbeats at regular intervals.
    #: The heartbeats are used by monitors to detect that a worker
    #: went offline/disappeared.
    heart = None

    #: The broker connection.
    connection = None

    #: The consumer used to consume task messages.
    task_consumer = None

    #: The consumer used to consume broadcast commands.
    broadcast_consumer = None

    #: The process mailbox (kombu pidbox node).
    pidbox_node = None
    _pidbox_node_shutdown = None   # used for greenlets
    _pidbox_node_stopped = None    # used for greenlets

    #: The current worker pool instance.
    pool = None

    #: A timer used for high-priority internal tasks, such
    #: as sending heartbeats.
    timer = None

    # Consumer state, can be RUN or CLOSE.
    _state = None

    def __init__(self, ready_queue,
            init_callback=noop, send_events=False, hostname=None,
            initial_prefetch_count=2, pool=None, app=None,
            timer=None, controller=None, hub=None, amqheartbeat=None,
            **kwargs):
        self.app = app_or_default(app)
        self.connection = None
        self.task_consumer = None
        self.controller = controller
        self.broadcast_consumer = None
        self.ready_queue = ready_queue
        self.send_events = send_events
        self.init_callback = init_callback
        self.hostname = hostname or socket.gethostname()
        self.initial_prefetch_count = initial_prefetch_count
        self.event_dispatcher = None
        self.heart = None
        self.pool = pool
        self.timer = timer or timer2.default_timer
        pidbox_state = AttributeDict(app=self.app,
                                     hostname=self.hostname,
                                     listener=self,     # pre 2.2
                                     consumer=self)
        self.pidbox_node = self.app.control.mailbox.Node(self.hostname,
                                                         state=pidbox_state,
                                                         handlers=Panel.data)
        conninfo = self.app.connection()
        self.connection_errors = conninfo.connection_errors
        self.channel_errors = conninfo.channel_errors

        self._does_info = logger.isEnabledFor(logging.INFO)
        self.strategies = {}
        if hub:
            hub.on_init.append(self.on_poll_init)
        self.hub = hub
        self._quick_put = self.ready_queue.put
        self.amqheartbeat = amqheartbeat
        if self.amqheartbeat is None:
            self.amqheartbeat = self.app.conf.BROKER_HEARTBEAT
        if not hub:
            self.amqheartbeat = 0

    def update_strategies(self):
        S = self.strategies
        app = self.app
        loader = app.loader
        hostname = self.hostname
        for name, task in self.app.tasks.iteritems():
            S[name] = task.start_strategy(app, self)
            task.__trace__ = build_tracer(name, task, loader, hostname)

    def start(self):
        """Start the consumer.

        Automatically survives intermittent connection failure,
        and will retry establishing the connection and restart
        consuming messages.

        """

        self.init_callback(self)

        while self._state != CLOSE:
            self.maybe_shutdown()
            try:
                self.reset_connection()
                self.consume_messages()
            except self.connection_errors + self.channel_errors:
                error(RETRY_CONNECTION, exc_info=True)

    def on_poll_init(self, hub):
        hub.update_readers(self.connection.eventmap)
        self.connection.transport.on_poll_init(hub.poller)

    def consume_messages(self, sleep=sleep, min=min, Empty=Empty,
            hbrate=AMQHEARTBEAT_RATE):
        """Consume messages forever (or until an exception is raised)."""

        with self.hub as hub:
            qos = self.qos
            update_qos = qos.update
            update_readers = hub.update_readers
            readers, writers = hub.readers, hub.writers
            poll = hub.poller.poll
            fire_timers = hub.fire_timers
            scheduled = hub.timer._queue
            connection = self.connection
            hb = self.amqheartbeat
            hbtick = connection.heartbeat_check
            on_poll_start = connection.transport.on_poll_start
            on_poll_empty = connection.transport.on_poll_empty
            strategies = self.strategies
            drain_nowait = connection.drain_nowait
            on_task_callbacks = hub.on_task
            keep_draining = connection.transport.nb_keep_draining

            if hb and connection.supports_heartbeats:
                hub.timer.apply_interval(
                    hb * 1000.0 / hbrate, hbtick, (hbrate, ))

            def on_task_received(body, message):
                if on_task_callbacks:
                    [callback() for callback in on_task_callbacks]
                try:
                    name = body['task']
                except (KeyError, TypeError):
                    return self.handle_unknown_message(body, message)
                try:
                    strategies[name](message, body, message.ack_log_error)
                except KeyError as exc:
                    self.handle_unknown_task(body, message, exc)
                except InvalidTaskError as exc:
                    self.handle_invalid_task(body, message, exc)
                #fire_timers()

            self.task_consumer.callbacks = [on_task_received]
            self.task_consumer.consume()

            debug('Ready to accept tasks!')

            while self._state != CLOSE and self.connection:
                # shutdown if signal handlers told us to.
                if state.should_stop:
                    raise SystemExit()
                elif state.should_terminate:
                    raise SystemTerminate()

                # fire any ready timers, this also returns
                # the number of seconds until we need to fire timers again.
                poll_timeout = fire_timers() if scheduled else 1

                # We only update QoS when there is no more messages to read.
                # This groups together qos calls, and makes sure that remote
                # control commands will be prioritized over task messages.
                if qos.prev != qos.value:
                    update_qos()

                update_readers(on_poll_start())
                if readers or writers:
                    connection.more_to_read = True
                    while connection.more_to_read:
                        try:
                            events = poll(poll_timeout)
                        except ValueError:  # Issue 882
                            return
                        if not events:
                            on_poll_empty()
                        for fileno, event in events or ():
                            try:
                                if event & READ:
                                    readers[fileno](fileno, event)
                                if event & WRITE:
                                    writers[fileno](fileno, event)
                                if event & ERR:
                                    for handlermap in readers, writers:
                                        try:
                                            handlermap[fileno](fileno, event)
                                        except KeyError:
                                            pass
                            except (KeyError, Empty):
                                continue
                            except socket.error:
                                if self._state != CLOSE:  # pragma: no cover
                                    raise
                        if keep_draining:
                            drain_nowait()
                            poll_timeout = 0
                        else:
                            connection.more_to_read = False
                else:
                    # no sockets yet, startup is probably not done.
                    sleep(min(poll_timeout, 0.1))

    def on_task(self, task, task_reserved=task_reserved):
        """Handle received task.

        If the task has an `eta` we enter it into the ETA schedule,
        otherwise we move it the ready queue for immediate processing.

        """
        if task.revoked():
            return

        if self._does_info:
            info('Got task from broker: %s', task)

        if self.event_dispatcher.enabled:
            self.event_dispatcher.send('task-received', uuid=task.id,
                    name=task.name, args=safe_repr(task.args),
                    kwargs=safe_repr(task.kwargs),
                    retries=task.request_dict.get('retries', 0),
                    eta=task.eta and task.eta.isoformat(),
                    expires=task.expires and task.expires.isoformat())

        if task.eta:
            try:
                eta = timer2.to_timestamp(task.eta)
            except OverflowError as exc:
                error("Couldn't convert eta %s to timestamp: %r. Task: %r",
                      task.eta, exc, task.info(safe=True), exc_info=True)
                task.acknowledge()
            else:
                self.qos.increment_eventually()
                self.timer.apply_at(eta, self.apply_eta_task, (task, ),
                                    priority=6)
        else:
            task_reserved(task)
            self._quick_put(task)

    def on_control(self, body, message):
        """Process remote control command message."""
        try:
            self.pidbox_node.handle_message(body, message)
        except KeyError as exc:
            error('No such control command: %s', exc)
        except Exception as exc:
            error('Control command error: %r', exc, exc_info=True)
            self.reset_pidbox_node()

    def apply_eta_task(self, task):
        """Method called by the timer to apply a task with an
        ETA/countdown."""
        task_reserved(task)
        self._quick_put(task)
        self.qos.decrement_eventually()

    def _message_report(self, body, message):
<<<<<<< HEAD
        return MESSAGE_REPORT.format(dump_body(message, body),
                                     safe_repr(message.content_type),
                                     safe_repr(message.content_encoding),
                                     safe_repr(message.delivery_info))
=======
        return MESSAGE_REPORT % (dump_body(message, body),
                                 safe_repr(message.content_type),
                                 safe_repr(message.content_encoding),
                                 safe_repr(message.delivery_info))
>>>>>>> 0f43a4c3

    def handle_unknown_message(self, body, message):
        warn(UNKNOWN_FORMAT, self._message_report(body, message))
        message.reject_log_error(logger, self.connection_errors)

    def handle_unknown_task(self, body, message, exc):
        error(UNKNOWN_TASK_ERROR, exc, dump_body(message, body), exc_info=True)
        message.reject_log_error(logger, self.connection_errors)

    def handle_invalid_task(self, body, message, exc):
        error(INVALID_TASK_ERROR, exc, dump_body(message, body), exc_info=True)
        message.reject_log_error(logger, self.connection_errors)

    def receive_message(self, body, message):
        """Handles incoming messages.

        :param body: The message body.
        :param message: The kombu message object.

        """
        try:
            name = body['task']
        except (KeyError, TypeError):
            return self.handle_unknown_message(body, message)

        try:
            self.strategies[name](message, body, message.ack_log_error)
        except KeyError as exc:
            self.handle_unknown_task(body, message, exc)
        except InvalidTaskError as exc:
            self.handle_invalid_task(body, message, exc)

    def maybe_conn_error(self, fun):
        """Applies function but ignores any connection or channel
        errors raised."""
        try:
            fun()
        except (AttributeError, ) + \
                self.connection_errors + \
                self.channel_errors:
            pass

    def close_connection(self):
        """Closes the current broker connection and all open channels."""

        # We must set self.connection to None here, so
        # that the green pidbox thread exits.
        connection, self.connection = self.connection, None

        if self.task_consumer:
            debug('Closing consumer channel...')
            self.task_consumer = \
                    self.maybe_conn_error(self.task_consumer.close)

        self.stop_pidbox_node()

        if connection:
            debug('Closing broker connection...')
            self.maybe_conn_error(connection.close)

    def stop_consumers(self, close_connection=True):
        """Stop consuming tasks and broadcast commands, also stops
        the heartbeat thread and event dispatcher.

        :keyword close_connection: Set to False to skip closing the broker
                                    connection.

        """
        if not self._state == RUN:
            return

        if self.heart:
            # Stop the heartbeat thread if it's running.
            debug('Heart: Going into cardiac arrest...')
            self.heart = self.heart.stop()

        debug('Cancelling task consumer...')
        if self.task_consumer:
            self.maybe_conn_error(self.task_consumer.cancel)

        if self.event_dispatcher:
            debug('Shutting down event dispatcher...')
            self.event_dispatcher = \
                    self.maybe_conn_error(self.event_dispatcher.close)

        debug('Cancelling broadcast consumer...')
        if self.broadcast_consumer:
            self.maybe_conn_error(self.broadcast_consumer.cancel)

        if close_connection:
            self.close_connection()

    def on_decode_error(self, message, exc):
        """Callback called if an error occurs while decoding
        a message received.

        Simply logs the error and acknowledges the message so it
        doesn't enter a loop.

        :param message: The message with errors.
        :param exc: The original exception instance.

        """
        crit("Can't decode message body: %r (type:%r encoding:%r raw:%r')",
             exc, message.content_type, message.content_encoding,
             dump_body(message, message.body))
        message.ack()

    def reset_pidbox_node(self):
        """Sets up the process mailbox."""
        self.stop_pidbox_node()
        # close previously opened channel if any.
        if self.pidbox_node.channel:
            try:
                self.pidbox_node.channel.close()
            except self.connection_errors + self.channel_errors:
                pass

        if self.pool is not None and self.pool.is_green:
            return self.pool.spawn_n(self._green_pidbox_node)
        self.pidbox_node.channel = self.connection.channel()
        self.broadcast_consumer = self.pidbox_node.listen(
                                        callback=self.on_control)

    def stop_pidbox_node(self):
        if self._pidbox_node_stopped:
            self._pidbox_node_shutdown.set()
            debug('Waiting for broadcast thread to shutdown...')
            self._pidbox_node_stopped.wait()
            self._pidbox_node_stopped = self._pidbox_node_shutdown = None
        elif self.broadcast_consumer:
            debug('Closing broadcast channel...')
            self.broadcast_consumer = \
                self.maybe_conn_error(self.broadcast_consumer.channel.close)

    def _green_pidbox_node(self):
        """Sets up the process mailbox when running in a greenlet
        environment."""
        # THIS CODE IS TERRIBLE
        # Luckily work has already started rewriting the Consumer for 4.0.
        self._pidbox_node_shutdown = threading.Event()
        self._pidbox_node_stopped = threading.Event()
        try:
            with self._open_connection() as conn:
                info('pidbox: Connected to %s.', conn.as_uri())
                self.pidbox_node.channel = conn.default_channel
                self.broadcast_consumer = self.pidbox_node.listen(
                                            callback=self.on_control)
                with self.broadcast_consumer:
                    while not self._pidbox_node_shutdown.isSet():
                        try:
                            conn.drain_events(timeout=1.0)
                        except socket.timeout:
                            pass
        finally:
            self._pidbox_node_stopped.set()

    def reset_connection(self):
        """Re-establish the broker connection and set up consumers,
        heartbeat and the event dispatcher."""
        debug('Re-establishing connection to the broker...')
        self.stop_consumers()

        # Clear internal queues to get rid of old messages.
        # They can't be acked anyway, as a delivery tag is specific
        # to the current channel.
        self.ready_queue.clear()
        self.timer.clear()

        # Re-establish the broker connection and setup the task consumer.
        self.connection = self._open_connection()
        info('consumer: Connected to %s.', self.connection.as_uri())
        self.task_consumer = self.app.amqp.TaskConsumer(self.connection,
                                    on_decode_error=self.on_decode_error)
        # QoS: Reset prefetch window.
        self.qos = QoS(self.task_consumer, self.initial_prefetch_count)
        self.qos.update()

        # Setup the process mailbox.
        self.reset_pidbox_node()

        # Flush events sent while connection was down.
        prev_event_dispatcher = self.event_dispatcher
        self.event_dispatcher = self.app.events.Dispatcher(self.connection,
                                                hostname=self.hostname,
                                                enabled=self.send_events)
        if prev_event_dispatcher:
            self.event_dispatcher.copy_buffer(prev_event_dispatcher)
            self.event_dispatcher.flush()

        # Restart heartbeat thread.
        self.restart_heartbeat()

        # reload all task's execution strategies.
        self.update_strategies()

        # We're back!
        self._state = RUN

    def restart_heartbeat(self):
        """Restart the heartbeat thread.

        This thread sends heartbeat events at intervals so monitors
        can tell if the worker is off-line/missing.

        """
        self.heart = Heart(self.timer, self.event_dispatcher)
        self.heart.start()

    def _open_connection(self):
        """Establish the broker connection.

        Will retry establishing the connection if the
        :setting:`BROKER_CONNECTION_RETRY` setting is enabled

        """
        conn = self.app.connection(heartbeat=self.amqheartbeat)

        # Callback called for each retry while the connection
        # can't be established.
        def _error_handler(exc, interval, next_step=CONNECTION_RETRY):
            if getattr(conn, 'alt', None) and interval == 0:
                next_step = CONNECTION_FAILOVER
            error(CONNECTION_ERROR, conn.as_uri(), exc,
                  next_step % {'when': humanize_seconds(interval, 'in', ' ')})

        # remember that the connection is lazy, it won't establish
        # until it's needed.
        if not self.app.conf.BROKER_CONNECTION_RETRY:
            # retry disabled, just call connect directly.
            conn.connect()
            return conn

        return conn.ensure_connection(_error_handler,
                    self.app.conf.BROKER_CONNECTION_MAX_RETRIES,
                    callback=self.maybe_shutdown)

    def stop(self):
        """Stop consuming.

        Does not close the broker connection, so be sure to call
        :meth:`close_connection` when you are finished with it.

        """
        # Notifies other threads that this instance can't be used
        # anymore.
        self.close()
        debug('Stopping consumers...')
        self.stop_consumers(close_connection=False)

    def close(self):
        self._state = CLOSE

    def maybe_shutdown(self):
        if state.should_stop:
            raise SystemExit()
        elif state.should_terminate:
            raise SystemTerminate()

    def add_task_queue(self, queue, exchange=None, exchange_type=None,
            routing_key=None, **options):
        cset = self.task_consumer
        try:
            q = self.app.amqp.queues[queue]
        except KeyError:
            exchange = queue if exchange is None else exchange
            exchange_type = 'direct' if exchange_type is None \
                                     else exchange_type
            q = self.app.amqp.queues.select_add(queue,
                    exchange=exchange,
                    exchange_type=exchange_type,
                    routing_key=routing_key, **options)
        if not cset.consuming_from(queue):
            cset.add_queue(q)
            cset.consume()
            logger.info('Started consuming from %r', queue)

    def cancel_task_queue(self, queue):
        self.app.amqp.queues.select_remove(queue)
        self.task_consumer.cancel_by_queue(queue)

    @property
    def info(self):
        """Returns information about this consumer instance
        as a dict.

        This is also the consumer related info returned by
        ``celeryctl stats``.

        """
        conninfo = {}
        if self.connection:
            conninfo = self.connection.info()
            conninfo.pop('password', None)  # don't send password.
        return {'broker': conninfo, 'prefetch_count': self.qos.value}


class BlockingConsumer(Consumer):

    def consume_messages(self):
        # receive_message handles incoming messages.
        self.task_consumer.register_callback(self.receive_message)
        self.task_consumer.consume()

        debug('Ready to accept tasks!')

        while self._state != CLOSE and self.connection:
            self.maybe_shutdown()
            if self.qos.prev != self.qos.value:     # pragma: no cover
                self.qos.update()
            try:
                self.connection.drain_events(timeout=10.0)
            except socket.timeout:
                pass
            except socket.error:
                if self._state != CLOSE:            # pragma: no cover
                    raise<|MERGE_RESOLUTION|>--- conflicted
+++ resolved
@@ -111,6 +111,7 @@
 
 The full contents of the message body was: %s
 """
+
 #: Error message for when an unregistered task is received.
 UNKNOWN_TASK_ERROR = """\
 Received unregistered task of type %s.
@@ -137,11 +138,7 @@
 """
 
 MESSAGE_REPORT = """\
-<<<<<<< HEAD
 body: {0} {{content_type:{1} content_encoding:{2} delivery_info:{3}}}\
-=======
-body: %s {content_type:%s content_encoding:%s delivery_info:%s}\
->>>>>>> 0f43a4c3
 """
 
 
@@ -156,7 +153,7 @@
 """
 
 CONNECTION_RETRY = """\
-Trying again %(when)s...\
+Trying again {when}...\
 """
 
 CONNECTION_FAILOVER = """\
@@ -171,11 +168,7 @@
 
 
 def debug(msg, *args, **kwargs):
-<<<<<<< HEAD
     logger.debug('consumer: {0}'.format(msg), *args, **kwargs)
-=======
-    logger.debug('consumer: %s' % (msg, ), *args, **kwargs)
->>>>>>> 0f43a4c3
 
 
 def dump_body(m, body):
@@ -549,17 +542,10 @@
         self.qos.decrement_eventually()
 
     def _message_report(self, body, message):
-<<<<<<< HEAD
         return MESSAGE_REPORT.format(dump_body(message, body),
                                      safe_repr(message.content_type),
                                      safe_repr(message.content_encoding),
                                      safe_repr(message.delivery_info))
-=======
-        return MESSAGE_REPORT % (dump_body(message, body),
-                                 safe_repr(message.content_type),
-                                 safe_repr(message.content_encoding),
-                                 safe_repr(message.delivery_info))
->>>>>>> 0f43a4c3
 
     def handle_unknown_message(self, body, message):
         warn(UNKNOWN_FORMAT, self._message_report(body, message))
@@ -784,7 +770,7 @@
             if getattr(conn, 'alt', None) and interval == 0:
                 next_step = CONNECTION_FAILOVER
             error(CONNECTION_ERROR, conn.as_uri(), exc,
-                  next_step % {'when': humanize_seconds(interval, 'in', ' ')})
+                  next_step.format(when=humanize_seconds(interval, 'in', ' ')))
 
         # remember that the connection is lazy, it won't establish
         # until it's needed.

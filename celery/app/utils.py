--- conflicted
+++ resolved
@@ -136,19 +136,13 @@
     import kombu
 
     try:
-<<<<<<< HEAD
-        trans = app.connection().transport
-        driver_v = '{0}:{1}'.format(trans.driver_name, trans.driver_version())
-=======
         conn = app.connection()
-        driver_v = '%s:%s' % (conn.transport.driver_name,
-                              conn.transport.driver_version())
+        driver_v = '{0}:{1}'.format(conn.transport.driver_name,
+                                    conn.transport.driver_version())
         transport = conn.transport_cls
->>>>>>> fb4dae11
     except Exception:
         transport = driver_v = ''
 
-<<<<<<< HEAD
     return BUGREPORT_INFO.format(
         system=_platform.system(),
         arch=', '.join(x for x in _platform.architecture() if x),
@@ -158,24 +152,8 @@
         billiard_v=billiard.__version__,
         py_v=_platform.python_version(),
         driver_v=driver_v,
-        transport=app.conf.BROKER_TRANSPORT or 'amqp',
+        transport=transport,
         results=app.conf.CELERY_RESULT_BACKEND or 'disabled',
         human_settings=app.conf.humanize(),
         loader=qualname(app.loader.__class__),
-    )
-=======
-    return BUGREPORT_INFO % {
-        'system': _platform.system(),
-        'arch': ', '.join(filter(None, _platform.architecture())),
-        'py_i': platforms.pyimplementation(),
-        'celery_v': celery.VERSION_BANNER,
-        'kombu_v': kombu.__version__,
-        'billiard_v': billiard.__version__,
-        'py_v': _platform.python_version(),
-        'driver_v': driver_v,
-        'transport': transport,
-        'results': app.conf.CELERY_RESULT_BACKEND or 'disabled',
-        'human_settings': app.conf.humanize(),
-        'loader': qualname(app.loader.__class__),
-    }
->>>>>>> fb4dae11
+    )
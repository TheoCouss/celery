--- conflicted
+++ resolved
@@ -78,13 +78,8 @@
     def __init__(self, main=None, loader=None, backend=None,
                  amqp=None, events=None, log=None, control=None,
                  set_as_current=True, accept_magic_kwargs=False,
-<<<<<<< HEAD
-                 tasks=None, broker=None, include=None, fixups=None,
-                 changes=None, **kwargs):
-=======
                  tasks=None, broker=None, include=None, changes=None,
-                 **kwargs):
->>>>>>> 6a8221d4
+                 fixups=None, **kwargs):
         self.clock = LamportClock()
         self.main = main
         self.amqp_cls = amqp or self.amqp_cls
@@ -198,6 +193,8 @@
 
     def _task_from_fun(self, fun, **options):
         base = options.pop('base', None) or self.Task
+
+        print('%r base is: %r' % (fun, base, ))
 
         T = type(fun.__name__, (base, ), dict({
             'app': self,
@@ -464,24 +461,11 @@
         }
 
     def __reduce_args__(self):
-<<<<<<< HEAD
         """Deprecated method, please use :meth:`__reduce_keys__` instead."""
         return (self.main, self.conf._prepare_pickleable_changes(),
                 self.loader_cls, self.backend_cls, self.amqp_cls,
                 self.events_cls, self.log_cls, self.control_cls,
                 self.accept_magic_kwargs)
-=======
-        # _pickleable_changes will also try to include keys from configuration
-        # modules which is necessary when multiprocessing execv/fork emulation
-        # is enabled.  There may be a better way to do this, but attempts
-        # at forcing the subprocess to import the modules did not work out,
-        # apparently some sys.path problem.  More at Issue 1126.
-        conf = (self.conf.changes if _forking._forking_is_enabled
-                else self.conf._pickleable_changes())
-        return (self.main, conf, self.loader_cls,
-                self.backend_cls, self.amqp_cls, self.events_cls,
-                self.log_cls, self.control_cls, self.accept_magic_kwargs)
->>>>>>> 6a8221d4
 
     @cached_property
     def Worker(self):

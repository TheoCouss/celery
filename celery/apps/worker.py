--- conflicted
+++ resolved
@@ -25,11 +25,7 @@
 from celery.exceptions import SystemTerminate
 from celery.loaders.app import AppLoader
 from celery.task import trace
-<<<<<<< HEAD
 from celery.utils import cry, isatty
-=======
-from celery.utils import cry, isatty, worker_direct
->>>>>>> 3977cac9
 from celery.utils.imports import qualname
 from celery.utils.log import get_logger, in_sighandler, set_in_sighandler
 from celery.utils.text import pluralize
@@ -97,7 +93,6 @@
                                   conf=conf)
         self.purge = purge
         self._isatty = isatty(sys.stdout)
-<<<<<<< HEAD
         self.colored = self.app.log.colored(self.logfile)
         if redirect_stdouts is None:
             redirect_stdouts = conf.CELERY_REDIRECT_STDOUTS,
@@ -107,27 +102,9 @@
         self.redirect_stdouts_level = redirect_stdouts_level
 
     def on_start(self):
-=======
-
-        self.colored = app.log.colored(self.logfile)
-
-        if isinstance(self.use_queues, basestring):
-            self.use_queues = self.use_queues.split(',')
-        if self.include:
-            if isinstance(self.include, basestring):
-                self.include = self.include.split(',')
-            app.conf.CELERY_INCLUDE = (
-                tuple(app.conf.CELERY_INCLUDE) + tuple(self.include))
-        self.loglevel = mlevel(self.loglevel)
-
-    def run(self):
-        self.init_queues()
-        self.app.loader.init_worker()
-
         # apply task execution optimizations
         trace.setup_worker_optimizations(self.app)
 
->>>>>>> 3977cac9
         # this signal can be used to e.g. change queues after
         # the -Q option has been applied.
         signals.celeryd_after_setup.send(sender=self.hostname, instance=self,
